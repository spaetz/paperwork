--- conflicted
+++ resolved
@@ -1,14 +1,8 @@
-<<<<<<< HEAD
-yyyy/mm/dd - 0.3.0:
-* Whenever possible, page orientation detection is now done using OCR tool
-  feature (Tesseract >= 3.3.0). It's much faster and reliable.
-=======
 2015/04/03 - 0.2.3:
 * Whenever possible, page orientation detection is now done using OCR tool
   feature (Tesseract >= 3.3.0). It's much faster and reliable.
 * Fix doc indexation: last and first words of each lines weren't split
   correctly
->>>>>>> e01074f5
 
 
 2015/01/11 - 0.2.2:

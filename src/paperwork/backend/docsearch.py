--- conflicted
+++ resolved
@@ -278,8 +278,7 @@
         same interface as upd_doc and add_doc
         """
         logger.info("Removing doc from the index: %s" % docid)
-        self._delete_doc_from_index(self.writer, docid,
-                                    fit_label_estimator=fit_label_estimator)
+        self._delete_doc_from_index(self.writer, docid)
         self.__need_reload = True
 
     def commit(self):
@@ -549,10 +548,7 @@
                 self.label_estimators[label_name] = copy.deepcopy(DocSearch.LABEL_ESTIMATOR_TEMPLATE)
 
         for doc in docs:
-<<<<<<< HEAD
-=======
             logger.info("Fitting estimator with doc: %s " % doc)
->>>>>>> 5631df6e
             # fit only with labelled documents
             if doc.labels:
                 for label_name in label_name_set:
@@ -562,29 +558,14 @@
                         if label.name == label_name:
                             doc_has_label = 'labelled'
                             break
-<<<<<<< HEAD
-                    logger.debug("Fitting estimator with doc: %s %s %s "
-                                 % (doc,
-                                    doc_has_label,
-                                    label_name))
-                    # fit the estimators with the hashed text and the model class (labelled or unlabelled)
-=======
 
                     # fit the estimators with the model class (labelled or unlabelled)
->>>>>>> 5631df6e
                     # don't use True or False for the classes as it raises a casting bug in underlying library
                     l_estimator =  self.label_estimators[label_name]
                     l_estimator.partial_fit(doc.get_features(),
                                             [doc_has_label],
                                             numpy.array(['labelled','unlabelled']))
             elif removed_label:
-<<<<<<< HEAD
-                logger.debug("Fitting estimator with doc: %s and %s %s "
-                             % (doc,
-                                'unlabelled',
-                               removed_label.name))
-=======
->>>>>>> 5631df6e
                 l_estimator =  self.label_estimators[removed_label.name]
                 l_estimator.partial_fit(doc.get_features(),
                                         ['unlabelled'],
@@ -594,10 +575,6 @@
         """
         return a prediction of label names
         """
-<<<<<<< HEAD
-        logger.info('Start prediction of doc %s' % doc)
-=======
->>>>>>> 5631df6e
         # if there is only one label, or not enough document fitted prediction is not possible
         if len(self.label_estimators) < 2:
             return []
@@ -605,20 +582,6 @@
         predicted_label_list=[]
         for label_name in self.label_estimators:
             features = doc.get_features()
-<<<<<<< HEAD
-            prediction = self.label_estimators[label_name].predict(features)
-            # logger.info("%s %s %s with decision %s " % (
-            #                                            doc,
-            #                                            prediction,
-            #                                            label_name,
-            #                                            self.label_estimators[label_name].
-            #                                                decision_function(features)))"""
-            if prediction == 'labelled':
-                predicted_label_list.append(label_name)
-        return predicted_label_list
-
-    def reindex_label_predictions(self, docs=None):
-=======
             # check that the estimator will not throw an error because its not fitted
             if self.label_estimators[label_name].coef_ is not None:
                 prediction = self.label_estimators[label_name].predict(features)
@@ -629,7 +592,6 @@
     def reindex_label_predictions(self, docs=None):
         logger.info("reindexing label predictions")
 
->>>>>>> 5631df6e
         if docs is None:
             docs = self.docs
 
@@ -877,16 +839,10 @@
         updating the index.
         """
         assert(old_label)
-<<<<<<< HEAD
-        self.label_list.remove(old_label)
-        if old_label.name in self.label_estimators:
-            self.label_estimators.pop(old_label.name)
-=======
         assert(new_label)
         self.label_list.remove(old_label)
         if old_label.name in self.label_estimators:
             self.label_estimators[new_label.name] = self.label_estimators.pop(old_label.name)
->>>>>>> 5631df6e
         if new_label not in self.label_list:
             self.label_list.append(new_label)
             self.label_list.sort()
@@ -901,11 +857,6 @@
                 updater.upd_doc(doc)
             current += 1
 
-<<<<<<< HEAD
-        # fit all documents for this new label
-        self.fit_label_estimator(docs=self.docs, labels=[new_label])
-=======
->>>>>>> 5631df6e
         updater.commit()
 
     def destroy_label(self, label, callback=dummy_progress_cb):

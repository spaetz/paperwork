--- conflicted
+++ resolved
@@ -266,22 +266,14 @@
         compute image data to present features for the estimators
         """
         image = self.get_thumbnail(BasicPage.DEFAULT_THUMB_WIDTH)
-<<<<<<< HEAD
-
-        # use color and grayscale histogram
-=======
         image = image.convert('RGB')
 
         # use the first two channels of color histogram
->>>>>>> 5631df6e
         histogram = image.histogram()
         separated_histo = []
         separated_histo.append(histogram[0:256])
         separated_histo.append(histogram[256:256*2])
-<<<<<<< HEAD
-=======
         # use the grayscale histogram with a weight of 2
->>>>>>> 5631df6e
         separated_histo.append([i*2 for i in image.convert('L').histogram()])
         separated_flat_histo = []
         for histo in separated_histo:

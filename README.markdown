# Paperwork


## Description

Paperwork is a tool to make papers searchable.

The basic idea behind Paperwork is "scan & forget" : You should be able to just
scan a new document and forget about it until the day you need it again. Let the
machine do most of the work.


## Screenshots

### Main window

<a href="https://raw.github.com/jflesch/paperwork-screenshots/master/0.1/main_window.png">
  <img src="https://raw.github.com/jflesch/paperwork-screenshots/master/0.1/main_window.png" width="512" height="384" />
</a>

### Search suggestions

<a href="https://raw.github.com/jflesch/paperwork-screenshots/master/0.1/suggestions.png">
  <img src="https://raw.github.com/jflesch/paperwork-screenshots/master/0.1/suggestions.png" width="512" height="384" />
</a>

### Labels

<a href="https://raw.github.com/jflesch/paperwork-screenshots/master/0.1/multiple_labels.png">
  <img src="https://raw.github.com/jflesch/paperwork-screenshots/master/0.1/multiple_labels.png" width="402" height="358" />
</a>

<a href="https://raw.github.com/jflesch/paperwork-screenshots/master/0.1/label_edit.png">
  <img src="https://raw.github.com/jflesch/paperwork-screenshots/master/0.1/label_edit.png" width="512" height="384" />
</a>

### Settings window

<a href="https://raw.github.com/jflesch/paperwork-screenshots/master/0.1/settings.png">
  <img src="https://raw.github.com/jflesch/paperwork-screenshots/master/0.1/settings.png" width="512" height="384" />
</a>


## Details

Papers are organized into documents. Each document contains pages.

It uses mainly 3 other pieces of software:

* Sane: To scan the pages
* Cuneiform or Tesseract: To extract the words from the pages (OCR)
* GTK/Glade: For the user interface

Page orientation is automatically guessed using OCR.

Paperwork uses a custom indexation system to search documents and to provide
keyword suggestions. Since OCR is not perfect, and since some documents don't
contain useful keywords, Paperwork allows also to put labels on each document.


## Licence

GPLv3 or later. See COPYING.


<<<<<<< HEAD
## Manual Installation

If you want to install a stable version of Paperwork, please first check that your Linux
distribution doesn't already have a package for it.

### Build dependencies

If you're installing Paperwork yourself, you will probably need to install first some build dependencies:

* python-pip
* python-setuptools (required by the setup.py script of Paperwork)
* python-dev (required to build some dependencies)
* libjpeg-dev (Pillow: JPEG support)
* zlib-dev (Pillow: PNG support ; zlib1g-dev on Debian/Ubuntu)
* libblas-dev (required to build scipy)
* libatlas-dev (required to build scipy)
* liblapack-dev (required to build scipy)
* gcc-gfortran (required to build scipy)
* g++ (required to build scikit-learn)
* cython (required to build scikit-image)


### Runtime dependencies

For some reason, [setuptools doesn't work well with Numpy](http://projects.scipy.org/numpy/ticket/1841),
so you will have to install some dependencies yourself with python-pip:

	sudo pip install numpy scikit-learn


### System-wide installation

This is the most convenient way to install Paperwork manually.

Note that Paperwork depends on [Pillow](https://pypi.python.org/pypi/Pillow/).
Pillow may conflict with python-imaging (aka PIL).

You will need python-pip. Python-pip is invoked with 'pip' or 'python-pip',
depending of your GNU/Linux distribution.

	$ sudo pip install "git+git://github.com/jflesch/paperwork.git#egg=paperwork"
	# This command will install Paperwork and tell you if some extra dependencies
	# are required. (note that the dependencies list may be drown in the
	# output ... :/)
	<install the extra dependencies>

To (re)start paperwork:

	$ paperwork

A shortcut should also be available in the menus of your window manager (you
may have to log out first).

Enjoy :-)


### Installation in a virtualenv

If you intend to work on Paperwork, this is probably the most convenient way
to install a development version of Paperwork.

Virtualenv allows to run Paperwork in a specific environment, with the latest
versions of most of its dependencies. It also make it easier to remove it (you
just have to delete the directory containing the virtualenv). However the user
that did the installation will be the only one able to run Paperwork. No
shortcut will be installed in the menus of your window manager. Paperwork
won't be available directly on your PATH.

You will have to install [python-virtualenv](https://pypi.python.org/pypi/virtualenv).

	$ virtualenv --system-site-packages paperwork-virtualenv
	$ cd paperwork-virtualenv
	$ source bin/activate
	# you're now in a virtualenv
	$ git clone git://github.com/jflesch/paperwork.git
	$ cd paperwork
	$ python ./setup.py install
	# This script will install Paperwork and tell you if some extra dependencies
	# are required
	<install the extra dependencies>
	$ src/launcher.py

To restart paperwork:

	$ cd paperwork-virtualenv
	$ source bin/activate
	$ cd paperwork
	$ src/launcher.py

Enjoy :-)


### Note regarding the extra dependencies

Many dependencies can't be installed from Pypi or in a virtualenv. For
instance, all the libraries accessed through GObject introspection have
no package on Pypi. This is why they can only be installed in a system-wide
manner.
The setup.py will indicate what is required and how to install it.
=======
## Installation
>>>>>>> c277d768

* [GNU/Linux Debian](doc/install.debian.markdown)
* [GNU/Linux Fedora](doc/install.fedora.markdown)
* [GNU/Linux Archlinux](doc/install.archlinux.markdown)
* [Development](doc/install.devel.markdown)

## Archives

Github can automatically provides .tar.gz and .zip files if required. However,
they are not required to install Paperwork. They are indicated here as a
convenience for package maintainers.

* [Paperwork 0.1](https://github.com/jflesch/paperwork/archive/0.1.tar.gz)


## Contact/Help

* [Extra documentation / FAQ / Tips / Wiki](https://github.com/jflesch/paperwork/wiki)
* [Mailing-list](https://github.com/jflesch/paperwork/wiki/Contact#mailing-list)
* [Bug trackers](https://github.com/jflesch/paperwork/wiki/Contact#bug-trackers)


## Development

All the information can be found on [the wiki](https://github.com/jflesch/paperwork/wiki#for-developers)<|MERGE_RESOLUTION|>--- conflicted
+++ resolved
@@ -63,114 +63,13 @@
 GPLv3 or later. See COPYING.
 
 
-<<<<<<< HEAD
-## Manual Installation
-
-If you want to install a stable version of Paperwork, please first check that your Linux
-distribution doesn't already have a package for it.
-
-### Build dependencies
-
-If you're installing Paperwork yourself, you will probably need to install first some build dependencies:
-
-* python-pip
-* python-setuptools (required by the setup.py script of Paperwork)
-* python-dev (required to build some dependencies)
-* libjpeg-dev (Pillow: JPEG support)
-* zlib-dev (Pillow: PNG support ; zlib1g-dev on Debian/Ubuntu)
-* libblas-dev (required to build scipy)
-* libatlas-dev (required to build scipy)
-* liblapack-dev (required to build scipy)
-* gcc-gfortran (required to build scipy)
-* g++ (required to build scikit-learn)
-* cython (required to build scikit-image)
-
-
-### Runtime dependencies
-
-For some reason, [setuptools doesn't work well with Numpy](http://projects.scipy.org/numpy/ticket/1841),
-so you will have to install some dependencies yourself with python-pip:
-
-	sudo pip install numpy scikit-learn
-
-
-### System-wide installation
-
-This is the most convenient way to install Paperwork manually.
-
-Note that Paperwork depends on [Pillow](https://pypi.python.org/pypi/Pillow/).
-Pillow may conflict with python-imaging (aka PIL).
-
-You will need python-pip. Python-pip is invoked with 'pip' or 'python-pip',
-depending of your GNU/Linux distribution.
-
-	$ sudo pip install "git+git://github.com/jflesch/paperwork.git#egg=paperwork"
-	# This command will install Paperwork and tell you if some extra dependencies
-	# are required. (note that the dependencies list may be drown in the
-	# output ... :/)
-	<install the extra dependencies>
-
-To (re)start paperwork:
-
-	$ paperwork
-
-A shortcut should also be available in the menus of your window manager (you
-may have to log out first).
-
-Enjoy :-)
-
-
-### Installation in a virtualenv
-
-If you intend to work on Paperwork, this is probably the most convenient way
-to install a development version of Paperwork.
-
-Virtualenv allows to run Paperwork in a specific environment, with the latest
-versions of most of its dependencies. It also make it easier to remove it (you
-just have to delete the directory containing the virtualenv). However the user
-that did the installation will be the only one able to run Paperwork. No
-shortcut will be installed in the menus of your window manager. Paperwork
-won't be available directly on your PATH.
-
-You will have to install [python-virtualenv](https://pypi.python.org/pypi/virtualenv).
-
-	$ virtualenv --system-site-packages paperwork-virtualenv
-	$ cd paperwork-virtualenv
-	$ source bin/activate
-	# you're now in a virtualenv
-	$ git clone git://github.com/jflesch/paperwork.git
-	$ cd paperwork
-	$ python ./setup.py install
-	# This script will install Paperwork and tell you if some extra dependencies
-	# are required
-	<install the extra dependencies>
-	$ src/launcher.py
-
-To restart paperwork:
-
-	$ cd paperwork-virtualenv
-	$ source bin/activate
-	$ cd paperwork
-	$ src/launcher.py
-
-Enjoy :-)
-
-
-### Note regarding the extra dependencies
-
-Many dependencies can't be installed from Pypi or in a virtualenv. For
-instance, all the libraries accessed through GObject introspection have
-no package on Pypi. This is why they can only be installed in a system-wide
-manner.
-The setup.py will indicate what is required and how to install it.
-=======
 ## Installation
->>>>>>> c277d768
 
 * [GNU/Linux Debian](doc/install.debian.markdown)
 * [GNU/Linux Fedora](doc/install.fedora.markdown)
 * [GNU/Linux Archlinux](doc/install.archlinux.markdown)
 * [Development](doc/install.devel.markdown)
+
 
 ## Archives
 

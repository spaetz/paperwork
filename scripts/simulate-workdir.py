#!/usr/bin/env python

import os
import tempfile

import gi
gi.require_version('Gdk', '3.0')
gi.require_version('Poppler', '0.18')

from paperwork.backend import config
from paperwork.backend import docimport
from paperwork.backend import docsearch
from paperwork.backend.util import rm_rf

"""
Create a work directory progressively, like a user would.
Uses an existing work directory for reference.
Compute statistics regarding label guessing

Scenario tested here:

for each document:
    - the user scan the first page
    - labels are guessed and added
    - user fixes the labels
    - user scans the remaining pages of the document
"""


g_correct_guess = 0
g_missing_guess = 0
g_wrong_guess = 0
g_nb_documents = 0
g_nb_src_labels = 0
g_nb_dst_labels = 0
g_perfect = 0


def upd_index(dst_dsearch, doc, new, learn):
    index_updater = dst_dsearch.get_index_updater(optimize=False, learn=learn)
    if new:
        index_updater.add_doc(doc)
    else:
        index_updater.upd_doc(doc)
    index_updater.commit()


def label_guess(dst_dsearch, src_doc, dst_doc):
    """ Guess the labels, and apply the guess on the document """
    guessed_labels = dst_dsearch.guess_labels(dst_doc)
<<<<<<< HEAD
    current_labels = src_doc.labels
=======
>>>>>>> 0c9c48e1

    for label in guessed_labels:
        dst_dsearch.add_label(dst_doc, label, update_index=False)
    upd_index(dst_dsearch, dst_doc, new=True, learn=False)


def fix_labels(dst_dsearch, src_doc, dst_doc):
    """ Acts like the user fixing the labels """
    global g_nb_documents
    global g_correct_guess
    global g_missing_guess
    global g_wrong_guess
    global g_nb_src_labels
    global g_nb_dst_labels
    global g_perfect

    g_nb_documents += 1
    g_nb_src_labels += len(src_doc.labels)
    g_nb_dst_labels += len(dst_doc.labels)

    changed = False

    correct = 0
    missing = 0
    wrong = 0

    to_remove = set()
    to_add = set()

    for dst_label in dst_doc.labels:
        if dst_label not in src_doc.labels:
            g_wrong_guess += 1
            wrong += 1
            to_remove.add(dst_label)
            changed = True

    for label in to_remove:
        dst_dsearch.remove_label(dst_doc, label, update_index=False)

    for src_label in src_doc.labels:
        if src_label in dst_doc.labels:
            g_correct_guess += 1
            correct += 1
        else:
            g_missing_guess += 1
            missing += 1
            to_add.add(src_label)
            changed = True

    for label in to_add:
        if label not in dst_dsearch.labels.values():
            dst_dsearch.create_label(label)
        dst_dsearch.add_label(dst_doc, label, update_index=False)

<<<<<<< HEAD
    if not wrong:
        print ("OK: {} / Missing: {}".format(correct, missing))
=======
    if changed:
        upd_index(dst_dsearch, dst_doc, new=False)
>>>>>>> 0c9c48e1
    else:
        g_perfect += 1

    out = u"success: {}%/{} || ".format(
        int(g_perfect * 100 / g_nb_documents),
        g_nb_documents
    )
    out += "ok: {}".format(correct)
    if missing:
        out += " / MISSING: {}".format(missing)
    if wrong:
        out += " / WRONG: {}".format(wrong)

    print (out)

    if changed:
        upd_index(dst_dsearch, dst_doc, new=False, learn=True)


def print_stats():
    global g_nb_documents
    global g_correct_guess
    global g_missing_guess
    global g_wrong_guess
    global g_nb_src_labels
    global g_nb_dst_labels
    global g_perfect

    # avoid division by zero
    if g_nb_src_labels == 0:
        g_nb_src_labels = -1
    if g_nb_dst_labels == 0:
        g_nb_dst_labels = -1

    print ("---")
    print ("Success/total:            {}/{} = {}%".format(
        g_perfect, g_nb_documents,
        int(g_perfect * 100 / g_nb_documents)
    ))
    print ("Labels correctly guessed: {}/{} = {}%".format(
        g_correct_guess, g_nb_src_labels,
        int(g_correct_guess * 100 / g_nb_src_labels)
    ))
    print ("Labels not guessed:       {}/{} = {}%".format(
        g_missing_guess, g_nb_src_labels,
        int(g_missing_guess * 100 / g_nb_src_labels)
    ))
    print ("Labels wrongly guessed:   {}/{} = {}%".format(
        g_wrong_guess, g_nb_dst_labels,
        int(g_wrong_guess * 100 / g_nb_dst_labels)
    ))


def main():
    pconfig = config.PaperworkConfig()
    pconfig.read()

    src_dir = pconfig.settings['workdir'].value
    print ("Source work directory : {}".format(src_dir))
    src_dsearch = docsearch.DocSearch(src_dir)

    dst_doc_dir = tempfile.mkdtemp(suffix="paperwork-simulate-docs")
    dst_index_dir = tempfile.mkdtemp(suffix="paperwork-simulate-index")
    print (
        "Destination directories : {} | {}".format(dst_doc_dir, dst_index_dir)
    )
    dst_dsearch = docsearch.DocSearch(dst_doc_dir, indexdir=dst_index_dir)

    try:
        documents = [x for x in src_dsearch.docs]
        documents.sort(key=lambda doc: doc.docid)

        for src_doc in documents:
            print("Document [{}]".format(src_doc.docid))
            files = os.listdir(src_doc.path)
            files.sort()

            current_doc = None
            for filename in files:
                if "thumb" in filename:
                    continue
                filepath = os.path.join(src_doc.path, filename)
                fileuri = "file://" + filepath
                importers = docimport.get_possible_importers(
                    fileuri, current_doc=current_doc
                )
                if len(importers) <= 0:
                    continue
                assert(len(importers) == 1)
                importer = importers[0]
                (docs, page, new) = importer.import_doc(
                    fileuri, dst_dsearch, current_doc
                )
                dst_doc = docs[0]

                for page_nb in xrange(0, dst_doc.nb_pages):
                    if dst_doc.can_edit:
                        dst_doc.pages[page_nb].boxes = \
                            src_doc.pages[page_nb].boxes
                        dst_doc.pages[page_nb].drop_cache()

                if current_doc is None:
                    # first page --> guess labels and see if it matchs
                    label_guess(dst_dsearch, src_doc, dst_doc)
                    fix_labels(dst_dsearch, src_doc, dst_doc)
                else:
                    # just update the index
                    upd_index(dst_dsearch, dst_doc, new=False, learn=False)

                current_doc = docs[0]

    finally:
        rm_rf(dst_doc_dir)
        rm_rf(dst_index_dir)
        print_stats()


if __name__ == "__main__":
    try:
        main()
    except KeyboardInterrupt:
        print ("Interrupted")<|MERGE_RESOLUTION|>--- conflicted
+++ resolved
@@ -48,10 +48,6 @@
 def label_guess(dst_dsearch, src_doc, dst_doc):
     """ Guess the labels, and apply the guess on the document """
     guessed_labels = dst_dsearch.guess_labels(dst_doc)
-<<<<<<< HEAD
-    current_labels = src_doc.labels
-=======
->>>>>>> 0c9c48e1
 
     for label in guessed_labels:
         dst_dsearch.add_label(dst_doc, label, update_index=False)
@@ -106,13 +102,8 @@
             dst_dsearch.create_label(label)
         dst_dsearch.add_label(dst_doc, label, update_index=False)
 
-<<<<<<< HEAD
-    if not wrong:
-        print ("OK: {} / Missing: {}".format(correct, missing))
-=======
     if changed:
-        upd_index(dst_dsearch, dst_doc, new=False)
->>>>>>> 0c9c48e1
+        upd_index(dst_dsearch, dst_doc, new=False, learn=True)
     else:
         g_perfect += 1
 
@@ -127,9 +118,6 @@
         out += " / WRONG: {}".format(wrong)
 
     print (out)
-
-    if changed:
-        upd_index(dst_dsearch, dst_doc, new=False, learn=True)
 
 
 def print_stats():
